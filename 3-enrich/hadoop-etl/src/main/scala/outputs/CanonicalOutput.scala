--- conflicted
+++ resolved
@@ -107,19 +107,11 @@
   @BeanProperty var mkt_campaign: String = _
 
   // Event
-<<<<<<< HEAD
-  @BeanProperty var ev_category: String = _
-  @BeanProperty var ev_action: String = _
-  @BeanProperty var ev_label: String = _
-  @BeanProperty var ev_property: String = _
-  @BeanProperty var ev_value: JFloat = _
-=======
   @BeanProperty var se_category: String = _
   @BeanProperty var se_action: String = _
   @BeanProperty var se_label: String = _
   @BeanProperty var se_property: String = _
   @BeanProperty var se_value: String = _ // Technically should be a Double but may be rendered incorrectly by Cascading with scientific notification (which Redshift can't process)
->>>>>>> 96bc6097
 
   // Ecommerce transaction (from querystring)
   @BeanProperty var tr_orderid: String = _
