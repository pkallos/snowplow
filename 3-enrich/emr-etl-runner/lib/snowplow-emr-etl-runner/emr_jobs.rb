# Copyright (c) 2012-2013 SnowPlow Analytics Ltd. All rights reserved.
#
# This program is licensed to you under the Apache License Version 2.0,
# and you may not use this file except in compliance with the Apache License Version 2.0.
# You may obtain a copy of the Apache License Version 2.0 at http://www.apache.org/licenses/LICENSE-2.0.
#
# Unless required by applicable law or agreed to in writing,
# software distributed under the Apache License Version 2.0 is distributed on an
# "AS IS" BASIS, WITHOUT WARRANTIES OR CONDITIONS OF ANY KIND, either express or implied.
# See the Apache License Version 2.0 for the specific language governing permissions and limitations there under.

# Author::    Alex Dean (mailto:support@snowplowanalytics.com)
# Copyright:: Copyright (c) 2012-2013 SnowPlow Analytics Ltd
# License::   Apache License Version 2.0

require 'set'
require 'elasticity'

# Ruby class to execute SnowPlow's Hive jobs against Amazon EMR
# using Elasticity (https://github.com/rslifka/elasticity).
module SnowPlow
  module EmrEtlRunner
    class EmrJob

      # Need to understand the status of all our jobflow steps
      @@running_states = Set.new(%w(WAITING RUNNING PENDING SHUTTING_DOWN))
      @@failed_states  = Set.new(%w(FAILED CANCELLED))

      # Initializes our wrapper for the Amazon EMR client.
      #
      # Parameters:
      # +config+:: contains all the control data for the SnowPlow Hive job
      def initialize(config)

        puts "Initializing EMR jobflow"

        # Create a job flow with your AWS credentials
        @jobflow = Elasticity::JobFlow.new(config[:aws][:access_key_id], config[:aws][:secret_access_key])

        # Configure
        @jobflow.name = config[:etl][:job_name]
        @jobflow.hadoop_version = config[:emr][:hadoop_version]
        @jobflow.ec2_key_name = config[:emr][:ec2_key_name]
        @jobflow.placement = config[:emr][:placement]
        @jobflow.ec2_subnet_id = config[:emr][:ec2_subnet_id]
        @jobflow.log_uri = config[:s3][:buckets][:log]
        @jobflow.enable_debugging = config[:debug]
<<<<<<< HEAD
        @jobflow.visible_to_all_users = config[:emr][:jobflow][:visible_to_all_users]

        # Add bootstap action
        # Ideal buffer size for S3 and look in user classpath first
        if config[:etl][:collector_format] == 'thrift-raw'
            [
              Elasticity::HadoopBootstrapAction.new('-s', 'io.file.buffer.size=65536'),
              Elasticity::HadoopBootstrapAction.new('-m', 'mapreduce.user.classpath.first=true')
            ].each do |action|
              @jobflow.add_bootstrap_action(action)
            end
        end
=======
        @jobflow.visible_to_all_users = true
>>>>>>> 9f47a6cc

        # Add extra configuration
        if config[:emr][:jobflow].respond_to?(:each)
          config[:emr][:jobflow].each { |key, value|
            k = key.to_s
            # Don't include the task fields
            if not k.start_with?("task_")
              @jobflow.send("#{k}=", value)
            end
          }
        end

        # Now let's add our task group if required
        tic = config[:emr][:jobflow][:task_instance_count]
        unless tic.nil? or tic == 0
          ig = Elasticity::InstanceGroup.new
          ig.count = tic
          ig.type  = config[:emr][:jobflow][:task_instance_type]
          tib = config[:emr][:jobflow][:task_instance_bid]
          if tib.nil?
            ig.set_on_demand_instances
          else
            ig.set_spot_instances(tib)
          end
          @jobflow.set_task_instance_group(ig)
        end

        # We only consolidate files on HDFS folder for CloudFront currently
        unless config[:etl][:collector_format] == "cloudfront"
          hadoop_input = config[:s3][:buckets][:processing]

        else
          hadoop_input = "hdfs:///local/snowplow-logs"

          # Create the Hadoop MR step for the file crushing
          filecrush_step = Elasticity::CustomJarStep.new(config[:s3distcp_asset])

          filecrush_step.arguments = [
            "--src"               , config[:s3][:buckets][:processing],
            "--dest"              , hadoop_input,
            "--groupBy"           , ".*\\.([0-9]+-[0-9]+-[0-9]+)-[0-9]+\\..*",
            "--targetSize"        , "128",
            "--outputCodec"       , "lzo",
            "--s3Endpoint"        , config[:s3][:endpoint],
          ]

          # Add to our jobflow
          @jobflow.add_step(filecrush_step)
        end

        # Now create the Hadoop MR step for the jobflow
        hadoop_step = Elasticity::CustomJarStep.new(config[:hadoop_asset])

        # Add extra configuration (undocumented feature)
        if config[:emr][:hadoop_step].respond_to?(:each)
          config[:emr][:hadoop_step].each { |key, value|
            hadoop_step.send("#{key}=", value)
          }
        end

        # We need to partition our output buckets by run ID
        # Note buckets already have trailing slashes
        partition = lambda { |bucket| "#{bucket}run%3D#{config[:run_id]}/" } # TODO: s/%3D/=/ when Scalding Args supports it

        hadoop_step.arguments = [
          "com.snowplowanalytics.snowplow.enrich.hadoop.EtlJob", # Job to run
          "--hdfs", # Always --hdfs mode, never --local
          "--input_folder"      , hadoop_input, # Argument names are "--arguments" too
          "--input_format"      , config[:etl][:collector_format],
          "--maxmind_file"      , config[:maxmind_asset],
          "--output_folder"     , partition.call(config[:s3][:buckets][:out]),
          "--bad_rows_folder"   , partition.call(config[:s3][:buckets][:out_bad_rows]),
          "--anon_ip_quartets"  , config[:enrichments][:anon_ip_octets]
        ]

        # Conditionally add exceptions_folder
        if config[:etl][:continue_on_unexpected_error]
          hadoop_step.arguments.concat [
            "--exceptions_folder" , partition.call(config[:s3][:buckets][:out_errors])
          ]
        end

        # Finally add to our jobflow
        @jobflow.add_step(hadoop_step)
      end

      # Run (and wait for) the daily ETL job.
      #
      # Throws a RuntimeError if the jobflow does not succeed.
      def run()

        jobflow_id = @jobflow.run
        puts "EMR jobflow #{jobflow_id} started, waiting for jobflow to complete..."
        status = wait_for(jobflow_id)

        if !status
          raise EmrExecutionError, "EMR jobflow #{jobflow_id} failed, check Amazon EMR console and Hadoop logs for details (help: https://github.com/snowplow/snowplow/wiki/Troubleshooting-jobs-on-Elastic-MapReduce). Data files not archived."
        end

        puts "EMR jobflow #{jobflow_id} completed successfully."
      end

      # Wait for a jobflow.
      # Check its status every 5 minutes till it completes.
      #
      # Parameters:
      # +jobflow_id+:: the ID of the EMR job we wait for
      #
      # Returns true if the jobflow completed without error,
      # false otherwise.
      def wait_for(jobflow_id)

        # Loop until we can quit...
        while true do
          begin
            # Count up running tasks and failures
            statuses = @jobflow.status.steps.map(&:state).inject([0, 0]) do |sum, state|
              [ sum[0] + (@@running_states.include?(state) ? 1 : 0), sum[1] + (@@failed_states.include?(state) ? 1 : 0) ]
            end

            # If no step is still running, then quit
            if statuses[0] == 0
              return statuses[1] == 0 # True if no failures
            end

            # Sleep a while before we check again
            sleep(120)

          rescue SocketError => se
            puts "Got socket error #{se}, waiting 5 minutes before checking jobflow again"
            sleep(300)
          end
        end
      end
    end

  end
end<|MERGE_RESOLUTION|>--- conflicted
+++ resolved
@@ -45,8 +45,7 @@
         @jobflow.ec2_subnet_id = config[:emr][:ec2_subnet_id]
         @jobflow.log_uri = config[:s3][:buckets][:log]
         @jobflow.enable_debugging = config[:debug]
-<<<<<<< HEAD
-        @jobflow.visible_to_all_users = config[:emr][:jobflow][:visible_to_all_users]
+        @jobflow.visible_to_all_users = true
 
         # Add bootstap action
         # Ideal buffer size for S3 and look in user classpath first
@@ -58,9 +57,6 @@
               @jobflow.add_bootstrap_action(action)
             end
         end
-=======
-        @jobflow.visible_to_all_users = true
->>>>>>> 9f47a6cc
 
         # Add extra configuration
         if config[:emr][:jobflow].respond_to?(:each)
