--- conflicted
+++ resolved
@@ -133,7 +133,7 @@
   }
 
   // Scalding data pipeline
-<<<<<<< HEAD
+  // TODO: let's fix this Any typing
   val common = inputPipe.map('line -> 'output) { l: Any => {
     // TODO: remove this hack and change ThriftLoader to convert
     // SnowplowRawEvent instead of Array[Byte]
@@ -141,12 +141,6 @@
       if (l.isInstanceOf[SnowplowRawEvent])
         serializer.serialize(l.asInstanceOf[SnowplowRawEvent])
       else l
-=======
-  // TODO: let's fix this Any typing
-  val common = trappableInput
-    .map('line -> 'output) { l: Any =>
-      EtlJob.toCanonicalOutput(ipGeo, etlConfig.anonOctets, loader.toCanonicalInput(l))
->>>>>>> 9f47a6cc
     }
 
     EtlJob.toCanonicalOutput(ipGeo, etlConfig.anonOctets, loader.asInstanceOf[CollectorLoader[Any]].toCanonicalInput(b))
