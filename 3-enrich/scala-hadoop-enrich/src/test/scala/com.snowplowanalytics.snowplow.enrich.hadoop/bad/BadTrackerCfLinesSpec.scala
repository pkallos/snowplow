/*
 * Copyright (c) 2012-2014 Snowplow Analytics Ltd. All rights reserved.
 *
 * This program is licensed to you under the Apache License Version 2.0,
 * and you may not use this file except in compliance with the Apache License Version 2.0.
 * You may obtain a copy of the Apache License Version 2.0 at http://www.apache.org/licenses/LICENSE-2.0.
 *
 * Unless required by applicable law or agreed to in writing,
 * software distributed under the Apache License Version 2.0 is distributed on an
 * "AS IS" BASIS, WITHOUT WARRANTIES OR CONDITIONS OF ANY KIND, either express or implied.
 * See the Apache License Version 2.0 for the specific language governing permissions and limitations there under.
 */
package com.snowplowanalytics.snowplow.enrich
package hadoop
package bad

// Specs2
import org.specs2.mutable.Specification

// Scalding
import com.twitter.scalding._

// Cascading
import cascading.tuple.TupleEntry

// This project
import JobSpecHelpers._

/**
 * Holds the input and expected data
 * for the test.
 */
object BadTrackerCfLinesSpec {

  val lines = Lines(
    "2012-05-24  00:08:40  LHR5  3397  74.125.17.210 GET d3gs014xn8p70.cloudfront.net  /ice.png  200 http://www.psychicbazaar.com/oracles/119-psycards-book-and-deck-starter-pack.html Mozilla/5.0%20(Linux;%20U;%20Android%202.3.4;%20generic)%20AppleWebKit/535.1%20(KHTML,%20like%20Gecko;%20Google%20Web%20Preview)%20Version/4.0%20Mobile%20Safari/535.1  e=pv&p=mobile&page=Psycards%2520book%2520and%2520deck%2520starter%2520pack%2520-%2520Psychic%2520Bazaar&tid=721410&uid=3798cdce0493133e&vid=1&lang=en&refr=http%253A%252F%252Fwww.google.com%252Fm%252Fsearch&res=640x960&cookie=1",
    "2012-05-24  00:06:42  LHR5  3402  213.52.50.8  GET d3gs014xn8p70.cloudfront.net  /ice.png  200 http://www.psychicbazaar.com/oracles/119-psycards-book-and-deck-starter-pack.html Mozilla/5.0%20(iPhone;%20CPU%20iPhone%20OS%205_1_1%20like%20Mac%20OS%20X)%20AppleWebKit/534.46%20(KHTML,%20like%20Gecko)%20Version/5.1%20Mobile/9B206%20Safari/7534.48.3  e=lol&page=Psycards%2520book%2520and%2520deck%2520starter%2520pack%2520-%2520Psychic%2520Bazaar&tid=019539&uid=e7bccbb647296c98&vid=a&p=web&aid=CFe23a&fp=1906624389&tz=Europe%2FLondon&cd=24&lang=en-us&refr=http%253A%252F%252Fwww.google.com%252Fsearch%253Fhl%253Den%2526q%253Dthe%252Bpsycard%252Bstory%2526oq%253Dthe%252Bpsycard%252Bstory%2526aq%253Df%2526aqi%253D%2526aql%253D%2526gs_l%253Dmobile-gws-serp.12...0.0.0.6358.0.0.0.0.0.0.0.0..0.0...0.0.JrNbKlRgHbQ%2526mvs%253D0&f_pdf=0&f_qt=1&f_realp=0&f_wma=1&f_dir=0&f_fla=1&f_java=0&f_gears=1&f_ag=0&res=320x480&cookie=1",
    "2012-05-24  00:06:42  LHR5  3402  90.194.12.51  GET d3gs014xn8p70.cloudfront.net  /ice.png  200 http://www.psychicbazaar.com/oracles/119-psycards-book-and-deck-starter-pack.html Mozilla/5.0%20(iPhone;%20CPU%20iPhone%20OS%205_1_1%20like%20Mac%20OS%20X)%20AppleWebKit/534.46%20(KHTML,%20like%20Gecko)%20Version/5.1%20Mobile/9B206%20Safari/7534.48.3  e=lol&ue_px=am9obitzbWl0aA&page=Psycards%2520book%2520and%2520deck%2520starter%2520pack%2520-%2520Psychic%2520Bazaar&tid=019539&uid=e7bccbb647296c98&vid=a&p=web&aid=CFe23a&fp=1906624389&tz=Europe%2FLondon&cd=24&lang=en-us&refr=http%253A%252F%252Fwww.google.com%252Fsearch%253Fhl%253Den%2526q%253Dthe%252Bpsycard%252Bstory%2526oq%253Dthe%252Bpsycard%252Bstory%2526aq%253Df%2526aqi%253D%2526aql%253D%2526gs_l%253Dmobile-gws-serp.12...0.0.0.6358.0.0.0.0.0.0.0.0..0.0...0.0.JrNbKlRgHbQ%2526mvs%253D0&f_pdf=0&f_qt=1&f_realp=0&f_wma=1&f_dir=0&f_fla=1&f_java=0&f_gears=1&f_ag=0&res=320x480&cookie=1"
    )

  val expected = List(
    """{"line":"2012-05-24  00:08:40  LHR5  3397  74.125.17.210 GET d3gs014xn8p70.cloudfront.net  /ice.png  200 http://www.psychicbazaar.com/oracles/119-psycards-book-and-deck-starter-pack.html Mozilla/5.0%20(Linux;%20U;%20Android%202.3.4;%20generic)%20AppleWebKit/535.1%20(KHTML,%20like%20Gecko;%20Google%20Web%20Preview)%20Version/4.0%20Mobile%20Safari/535.1  e=pv&p=mobile&page=Psycards%2520book%2520and%2520deck%2520starter%2520pack%2520-%2520Psychic%2520Bazaar&tid=721410&uid=3798cdce0493133e&vid=1&lang=en&refr=http%253A%252F%252Fwww.google.com%252Fm%252Fsearch&res=640x960&cookie=1","errors":["Field [p]: [mobile] is not a supported tracking platform"]}""",
    """{"line":"2012-05-24  00:06:42  LHR5  3402  213.52.50.8  GET d3gs014xn8p70.cloudfront.net  /ice.png  200 http://www.psychicbazaar.com/oracles/119-psycards-book-and-deck-starter-pack.html Mozilla/5.0%20(iPhone;%20CPU%20iPhone%20OS%205_1_1%20like%20Mac%20OS%20X)%20AppleWebKit/534.46%20(KHTML,%20like%20Gecko)%20Version/5.1%20Mobile/9B206%20Safari/7534.48.3  e=lol&page=Psycards%2520book%2520and%2520deck%2520starter%2520pack%2520-%2520Psychic%2520Bazaar&tid=019539&uid=e7bccbb647296c98&vid=a&p=web&aid=CFe23a&fp=1906624389&tz=Europe%2FLondon&cd=24&lang=en-us&refr=http%253A%252F%252Fwww.google.com%252Fsearch%253Fhl%253Den%2526q%253Dthe%252Bpsycard%252Bstory%2526oq%253Dthe%252Bpsycard%252Bstory%2526aq%253Df%2526aqi%253D%2526aql%253D%2526gs_l%253Dmobile-gws-serp.12...0.0.0.6358.0.0.0.0.0.0.0.0..0.0...0.0.JrNbKlRgHbQ%2526mvs%253D0&f_pdf=0&f_qt=1&f_realp=0&f_wma=1&f_dir=0&f_fla=1&f_java=0&f_gears=1&f_ag=0&res=320x480&cookie=1","errors":["Field [e]: [lol] is not a recognised event code","Field [vid]: cannot convert [a] to Int"]}""",
    """{"line":"2012-05-24  00:06:42  LHR5  3402  90.194.12.51  GET d3gs014xn8p70.cloudfront.net  /ice.png  200 http://www.psychicbazaar.com/oracles/119-psycards-book-and-deck-starter-pack.html Mozilla/5.0%20(iPhone;%20CPU%20iPhone%20OS%205_1_1%20like%20Mac%20OS%20X)%20AppleWebKit/534.46%20(KHTML,%20like%20Gecko)%20Version/5.1%20Mobile/9B206%20Safari/7534.48.3  e=lol&ue_px=am9obitzbWl0aA&page=Psycards%2520book%2520and%2520deck%2520starter%2520pack%2520-%2520Psychic%2520Bazaar&tid=019539&uid=e7bccbb647296c98&vid=a&p=web&aid=CFe23a&fp=1906624389&tz=Europe%2FLondon&cd=24&lang=en-us&refr=http%253A%252F%252Fwww.google.com%252Fsearch%253Fhl%253Den%2526q%253Dthe%252Bpsycard%252Bstory%2526oq%253Dthe%252Bpsycard%252Bstory%2526aq%253Df%2526aqi%253D%2526aql%253D%2526gs_l%253Dmobile-gws-serp.12...0.0.0.6358.0.0.0.0.0.0.0.0..0.0...0.0.JrNbKlRgHbQ%2526mvs%253D0&f_pdf=0&f_qt=1&f_realp=0&f_wma=1&f_dir=0&f_fla=1&f_java=0&f_gears=1&f_ag=0&res=320x480&cookie=1","errors":["[lol] is not a recognised event code","Field [vid]: cannot convert [a] to Int","Field [ue_px]: invalid JSON with parsing error: Unexpected content found: john+smith"]}"""
    )
}

/**
 * Integration test for the EtlJob:
 *
 * CloudFront-format rows which contain "bad data"
 * from the tracker.
 */
<<<<<<< HEAD
class BadTrackerCfLinesTest extends Specification {
=======
class BadTrackerCfLinesSpec extends Specification {
>>>>>>> 47051594

  "A job which processes input lines containing corrupted data from the tracker" should {
    EtlJobSpec("cloudfront", "0").
      source(MultipleTextLineFiles("inputFolder"), BadTrackerCfLinesSpec.lines).
      sink[String](Tsv("outputFolder")){ output =>
        "not write any events" in {
          output must beEmpty
        }
      }.
      sink[TupleEntry](Tsv("exceptionsFolder")){ trap =>
        "not trap any exceptions" in {
          trap must beEmpty
        }
      }.
      sink[String](JsonLine("badFolder")){ buf =>
        "write bad row JSONs, each containing an input line and the errors" in {
          buf(0) must_== BadTrackerCfLinesSpec.expected(0)
          buf(1) must_== BadTrackerCfLinesSpec.expected(1)
        }
      }.
      run.
      finish
  }
}<|MERGE_RESOLUTION|>--- conflicted
+++ resolved
@@ -51,11 +51,7 @@
  * CloudFront-format rows which contain "bad data"
  * from the tracker.
  */
-<<<<<<< HEAD
-class BadTrackerCfLinesTest extends Specification {
-=======
 class BadTrackerCfLinesSpec extends Specification {
->>>>>>> 47051594
 
   "A job which processes input lines containing corrupted data from the tracker" should {
     EtlJobSpec("cloudfront", "0").
