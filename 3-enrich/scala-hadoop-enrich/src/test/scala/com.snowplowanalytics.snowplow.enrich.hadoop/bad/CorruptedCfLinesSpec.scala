--- conflicted
+++ resolved
@@ -49,14 +49,7 @@
  * access log format, but the fields
  * are somehow corrupted.
  */
-<<<<<<< HEAD
-class CorruptedCfLinesTest extends Specification {
-=======
 class CorruptedCfLinesSpec extends Specification {
-
-  // TODO: find a better way to do this
-  // val JsonLine = LocalJsonLine
->>>>>>> 47051594
 
   "A job which processes a corrupted input line" should {
     EtlJobSpec("cloudfront", "0").
