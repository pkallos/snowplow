/*
 * Copyright (c) 2012-2014 Snowplow Analytics Ltd. All rights reserved.
 *
 * This program is licensed to you under the Apache License Version 2.0,
 * and you may not use this file except in compliance with the Apache License Version 2.0.
 * You may obtain a copy of the Apache License Version 2.0 at http://www.apache.org/licenses/LICENSE-2.0.
 *
 * Unless required by applicable law or agreed to in writing,
 * software distributed under the Apache License Version 2.0 is distributed on an
 * "AS IS" BASIS, WITHOUT WARRANTIES OR CONDITIONS OF ANY KIND, either express or implied.
 * See the Apache License Version 2.0 for the specific language governing permissions and limitations there under.
 */
package com.snowplowanalytics.snowplow.enrich
package hadoop
package bad

// Specs2
import org.specs2.mutable.Specification

// Scalding
import com.twitter.scalding._

// Cascading
import cascading.tuple.TupleEntry

// This project
import JobSpecHelpers._

/**
 * Holds the input data for the test,
 * plus a lambda to create the expected
 * output.
 */
object InvalidCfLinesSpec {

  val lines = Lines(
    "",
    "NOT VALID",
    "2012-05-21  07:14:47  FRA2  3343  83.4.209.35 GET d3t05xllj8hhgj.cloudfront.net"
    )

  val expected = (line: String) => """{"line":"%s","errors":["Line does not match CloudFront header or data row formats"]}""".format(line)
}

/**
 * Integration test for the EtlJob:
 *
 * Input data _is_ not in the
 * expected CloudFront format.
 */
<<<<<<< HEAD
class InvalidCfLinesTest extends Specification {
=======
class InvalidCfLinesSpec extends Specification {
>>>>>>> 47051594

  "A job which processes input lines not in CloudFront format" should {
    EtlJobSpec("cloudfront", "0").
      source(MultipleTextLineFiles("inputFolder"), InvalidCfLinesSpec.lines).
      sink[String](Tsv("outputFolder")){ output =>
        "not write any events" in {
          output must beEmpty
        }
      }.
      sink[TupleEntry](Tsv("exceptionsFolder")){ trap =>
        "not trap any exceptions" in {
          trap must beEmpty
        }
      }.
      sink[String](JsonLine("badFolder")){ json =>
        "write a bad row JSON with input line and error message for each input line" in {
          for (i <- json.indices) {
            json(i) must_== InvalidCfLinesSpec.expected(InvalidCfLinesSpec.lines(i)._2)
          }
        }
      }.
      run.
      finish
  }
}<|MERGE_RESOLUTION|>--- conflicted
+++ resolved
@@ -48,11 +48,7 @@
  * Input data _is_ not in the
  * expected CloudFront format.
  */
-<<<<<<< HEAD
-class InvalidCfLinesTest extends Specification {
-=======
 class InvalidCfLinesSpec extends Specification {
->>>>>>> 47051594
 
   "A job which processes input lines not in CloudFront format" should {
     EtlJobSpec("cloudfront", "0").
