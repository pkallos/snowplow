--- conflicted
+++ resolved
@@ -60,11 +60,7 @@
  * Master test which runs using all of the
  * individual good, bad and misc tests
  */
-<<<<<<< HEAD
-class MasterCfLinesTest extends Specification {
-=======
 class MasterCfLinesSpec extends Specification {
->>>>>>> 47051594
 
   "A job which processes a CloudFront file containing 10 valid events, 6 bad lines and 3 discardable lines" should {
     EtlJobSpec("cloudfront", "0"). // Technically CljTomcatLineSpec isn't CloudFront format but won't break this test
