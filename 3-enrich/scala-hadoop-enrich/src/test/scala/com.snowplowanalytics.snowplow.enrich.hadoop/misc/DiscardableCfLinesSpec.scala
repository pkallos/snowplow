/*
 * Copyright (c) 2012-2014 Snowplow Analytics Ltd. All rights reserved.
 *
 * This program is licensed to you under the Apache License Version 2.0,
 * and you may not use this file except in compliance with the Apache License Version 2.0.
 * You may obtain a copy of the Apache License Version 2.0 at http://www.apache.org/licenses/LICENSE-2.0.
 *
 * Unless required by applicable law or agreed to in writing,
 * software distributed under the Apache License Version 2.0 is distributed on an
 * "AS IS" BASIS, WITHOUT WARRANTIES OR CONDITIONS OF ANY KIND, either express or implied.
 * See the Apache License Version 2.0 for the specific language governing permissions and limitations there under.
 */
package com.snowplowanalytics.snowplow.enrich
package hadoop
package misc

// Specs2
import org.specs2.mutable.Specification

// Scalding
import com.twitter.scalding._

// Cascading
import cascading.tuple.TupleEntry

// This project
import JobSpecHelpers._

/**
 * Holds the input data for the test
 */
object DiscardableCfLinesSpec {

  val lines = Lines(
    "#Version: 1.0",
    "#Fields: date time x-edge-location sc-bytes c-ip cs-method cs(Host) cs-uri-stem sc-status cs(Referer) cs(User-Agent) cs-uri-query",
    "2012-05-24  11:35:53  DFW3  3343  99.116.172.58 GET d3gs014xn8p70.cloudfront.net  /not-ice.png  200 http://www.psychicbazaar.com/2-tarot-cards/genre/all/type/all?p=5 Mozilla/5.0%20(Windows%20NT%206.1;%20WOW64;%20rv:12.0)%20Gecko/20100101%20Firefox/12.0  e=pv&page=Tarot%2520cards%2520-%2520Psychic%2520Bazaar&tid=344260&uid=288112e0a5003be2&vid=1&lang=en-US&refr=http%253A%252F%252Fwww.psychicbazaar.com%252F2-tarot-cards%252Fgenre%252Fall%252Ftype%252Fall%253Fp%253D4&f_pdf=1&f_qt=0&f_realp=0&f_wma=0&f_dir=0&f_fla=1&f_java=1&f_gears=0&f_ag=1&res=1366x768&cookie=1"
    )
}

/**
 * Integration test for the EtlJob:
 *
 * CloudFront-format rows which should
 * be discarded.
 */
<<<<<<< HEAD
class DiscardableCfLinesTest extends Specification {
=======
class DiscardableCfLinesSpec extends Specification {
>>>>>>> 47051594

  "A job which processes expected but discardable CloudFront input lines" should {
    EtlJobSpec("cloudfront", "0").
      source(MultipleTextLineFiles("inputFolder"), DiscardableCfLinesSpec.lines).
      sink[String](Tsv("outputFolder")){ output =>
        "not write any events" in {
          output must beEmpty
        }
      }.
      sink[TupleEntry](Tsv("exceptionsFolder")){ trap =>
        "not trap any exceptions" in {
          trap must beEmpty
        }
      }.
      sink[String](JsonLine("badFolder")){ error =>
        "not write any bad rows" in {
          error must beEmpty
        }
      }.
      run.
      finish
  }
}<|MERGE_RESOLUTION|>--- conflicted
+++ resolved
@@ -44,11 +44,7 @@
  * CloudFront-format rows which should
  * be discarded.
  */
-<<<<<<< HEAD
-class DiscardableCfLinesTest extends Specification {
-=======
 class DiscardableCfLinesSpec extends Specification {
->>>>>>> 47051594
 
   "A job which processes expected but discardable CloudFront input lines" should {
     EtlJobSpec("cloudfront", "0").
