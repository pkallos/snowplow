/*
 * Copyright (c) 2012-2014 Snowplow Analytics Ltd. All rights reserved.
 *
 * This program is licensed to you under the Apache License Version 2.0,
 * and you may not use this file except in compliance with the Apache License Version 2.0.
 * You may obtain a copy of the Apache License Version 2.0 at http://www.apache.org/licenses/LICENSE-2.0.
 *
 * Unless required by applicable law or agreed to in writing,
 * software distributed under the Apache License Version 2.0 is distributed on an
 * "AS IS" BASIS, WITHOUT WARRANTIES OR CONDITIONS OF ANY KIND, either express or implied.
 * See the Apache License Version 2.0 for the specific language governing permissions and limitations there under.
 */
package com.snowplowanalytics.snowplow.enrich
package hadoop
package good

// Scala
import scala.collection.mutable.Buffer

// Specs2
import org.specs2.mutable.Specification

// Scalding
import com.twitter.scalding._

// Cascading
import cascading.tuple.TupleEntry

// This project
import JobSpecHelpers._

/**
 * Holds the input and expected data
 * for the test.
 */
object CljTomcatLineSpec {

  val lines = Lines(
    "2013-10-07	19:47:54	-	37	255.255.255.255	GET	255.255.255.255	/i	200	http://snowplowanalytics.com/blog/2012/10/31/snowplow-in-a-universal-analytics-world-what-the-new-version-of-google-analytics-means-for-companies-adopting-snowplow/	Mozilla%2F5.0+%28Macintosh%3B+Intel+Mac+OS+X+10_6_8%29+AppleWebKit%2F537.36+%28KHTML%2C+like+Gecko%29+Chrome%2F31.0.1650.8+Safari%2F537.36	e=pv&page=Snowplow%20in%20a%20Universal%20Analytics%20world%20-%20what%20the%20new%20version%20of%20Google%20Analytics%20means%20for%20companies%20adopting%20Snowplow%20-%20Snowplow%20Analytics&dtm=1381175274123&tid=958446&vp=1440x802&evn=com.snowplowanalytics&ds=1425x4674&vid=1&duid=d159c05f2aa8e1b9&p=web&tv=js-0.12.0&fp=812263905&aid=snowplowweb&lang=en-US&cs=UTF-8&tz=Europe%2FLondon&refr=https%3A%2F%2Fwww.google.co.uk%2Furl%3Fsa%3Dt%26rct%3Dj%26q%3D%26esrc%3Ds%26source%3Dweb%26cd%3D3%26ved%3D0CDsQFjAC%26url%3Dhttp%253A%252F%252Fsnowplowanalytics.com%252Fblog%252F2012%252F10%252F31%252Fsnowplow-in-a-universal-analytics-world-what-the-new-version-of-google-analytics-means-for-companies-adopting-snowplow%252F%26ei%3DuQ9TUonxBcLL0QXc74DoDg%26usg%3DAFQjCNFWhV4rr2zmRm1fe4hNiay6Td9VrA%26bvm%3Dbv.53537100%2Cd.d2k&f_pdf=1&f_qt=1&f_realp=0&f_wma=0&f_dir=0&f_fla=1&f_java=1&f_gears=0&f_ag=1&res=1440x900&cd=24&cookie=1&url=http%3A%2F%2Fsnowplowanalytics.com%2Fblog%2F2012%2F10%2F31%2Fsnowplow-in-a-universal-analytics-world-what-the-new-version-of-google-analytics-means-for-companies-adopting-snowplow%2F&cv=clj-0.5.0-tom-0.0.4&nuid=8712a379-4bcb-46ee-815d-85f26540577f	-	-	-"
    )

  val expected = List(
    "snowplowweb",
    "web",
    "2013-10-07 19:47:54.000",
    "2013-10-07 19:47:54.123",
    "page_view",
    "com.snowplowanalytics",
    null, // We can't predict the event_id
    "958446",
    null, // No tracker namespace
    "js-0.12.0",
    "clj-0.5.0-tom-0.0.4",
    EtlVersion,
    null, // No user_id set
    "255.255.x.x",
    "812263905",
    "d159c05f2aa8e1b9",
    "1",
    "8712a379-4bcb-46ee-815d-85f26540577f",
    null, // No geo-location for this IP address
    null,
    null,
    null,
    null,
    null,
    "http://snowplowanalytics.com/blog/2012/10/31/snowplow-in-a-universal-analytics-world-what-the-new-version-of-google-analytics-means-for-companies-adopting-snowplow/",
    "Snowplow in a Universal Analytics world - what the new version of Google Analytics means for companies adopting Snowplow - Snowplow Analytics",
    "https://www.google.co.uk/url?sa=t&rct=j&q=&esrc=s&source=web&cd=3&ved=0CDsQFjAC&url=http%3A%2F%2Fsnowplowanalytics.com%2Fblog%2F2012%2F10%2F31%2Fsnowplow-in-a-universal-analytics-world-what-the-new-version-of-google-analytics-means-for-companies-adopting-snowplow%2F&ei=uQ9TUonxBcLL0QXc74DoDg&usg=AFQjCNFWhV4rr2zmRm1fe4hNiay6Td9VrA&bvm=bv.53537100,d.d2k",
    "http",
    "snowplowanalytics.com",
    "80",
    "/blog/2012/10/31/snowplow-in-a-universal-analytics-world-what-the-new-version-of-google-analytics-means-for-companies-adopting-snowplow/",
    null,
    null,
    "https",
    "www.google.co.uk",
    "80",
    "/url",
    "sa=t&rct=j&q=&esrc=s&source=web&cd=3&ved=0CDsQFjAC&url=http%3A%2F%2Fsnowplowanalytics.com%2Fblog%2F2012%2F10%2F31%2Fsnowplow-in-a-universal-analytics-world-what-the-new-version-of-google-analytics-means-for-companies-adopting-snowplow%2F&ei=uQ9TUonxBcLL0QXc74DoDg&usg=AFQjCNFWhV4rr2zmRm1fe4hNiay6Td9VrA&bvm=bv.53537100,d.d2k",
    null,
    "search", // Search referer
    "Google",
    null,
    null, // Marketing campaign fields empty
    null, //
    null, //
    null, //
    null, //
    null, // No custom contexts
    null, // Structured event fields empty
    null, //
    null, //
    null, //
    null, //
    null, // Unstructured event fields empty
    null, //
    null, // Transaction fields empty
    null, //
    null, //
    null, //
    null, //
    null, //
    null, //
    null, //
    null, // Transaction item fields empty
    null, //
    null, //
    null, //
    null, //
    null, //
    null, // Page ping fields empty
    null, //
    null, //
    null, //
    "Mozilla/5.0 (Macintosh; Intel Mac OS X 10_6_8) AppleWebKit/537.36 (KHTML, like Gecko) Chrome/31.0.1650.8 Safari/537.36",
    "Chrome",
    "Chrome",
    null,
    "Browser",
    "WEBKIT",
    "en-US",
    "1",
    "1",
    "1",
    "0",
    "1",
    "0",
    "0",
    "0",
    "1",
    "1",
    "24",
    "1440",
    "802",
    "Mac OS",
    "Mac OS",
    "Apple Inc.",
    "Europe/London",
    "Computer",
    "0",
    "1440",
    "900",
    "UTF-8",
    "1425",
    "4674"
    )
}

/**
 * Integration test for the EtlJob:
 *
 * Check that all tuples in a page view in the
 * CloudFront format changed in August 2013
 * are successfully extracted.
 *
 * For details:
 * https://forums.aws.amazon.com/thread.jspa?threadID=134017&tstart=0#
 */
<<<<<<< HEAD
class CljTomcatLineTest extends Specification {
=======
class CljTomcatLineSpec extends Specification {
>>>>>>> 47051594

  "A job which processes a Clojure-Tomcat file containing 1 valid page view" should {
    EtlJobSpec("clj-tomcat", "2").
      source(MultipleTextLineFiles("inputFolder"), CljTomcatLineSpec.lines).
      sink[TupleEntry](Tsv("outputFolder")){ buf : Buffer[TupleEntry] =>
        "correctly output 1 page ping" in {
          buf.size must_== 1
          val actual = buf.head
          for (idx <- CljTomcatLineSpec.expected.indices) {
            actual.getString(idx) must beFieldEqualTo(CljTomcatLineSpec.expected(idx), withIndex = idx)
          }
        }
      }.
      sink[TupleEntry](Tsv("exceptionsFolder")){ trap =>
        "not trap any exceptions" in {
          trap must beEmpty
        }
      }.
      sink[String](JsonLine("badFolder")){ error =>
        "not write any bad rows" in {
          error must beEmpty
        }
      }.
      run.
      finish
  }
}<|MERGE_RESOLUTION|>--- conflicted
+++ resolved
@@ -157,11 +157,7 @@
  * For details:
  * https://forums.aws.amazon.com/thread.jspa?threadID=134017&tstart=0#
  */
-<<<<<<< HEAD
-class CljTomcatLineTest extends Specification {
-=======
 class CljTomcatLineSpec extends Specification {
->>>>>>> 47051594
 
   "A job which processes a Clojure-Tomcat file containing 1 valid page view" should {
     EtlJobSpec("clj-tomcat", "2").
