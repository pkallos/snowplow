/*
 * Copyright (c) 2012-2014 Snowplow Analytics Ltd. All rights reserved.
 *
 * This program is licensed to you under the Apache License Version 2.0,
 * and you may not use this file except in compliance with the Apache License Version 2.0.
 * You may obtain a copy of the Apache License Version 2.0 at http://www.apache.org/licenses/LICENSE-2.0.
 *
 * Unless required by applicable law or agreed to in writing,
 * software distributed under the Apache License Version 2.0 is distributed on an
 * "AS IS" BASIS, WITHOUT WARRANTIES OR CONDITIONS OF ANY KIND, either express or implied.
 * See the Apache License Version 2.0 for the specific language governing permissions and limitations there under.
 */
package com.snowplowanalytics.snowplow.enrich
package hadoop
package good

// Scala
import scala.collection.mutable.Buffer

// Specs2
import org.specs2.mutable.Specification

// Scalding
import com.twitter.scalding._

// Cascading
import cascading.tuple.TupleEntry

// This project
import JobSpecHelpers._

/**
 * Holds the input and expected data
 * for the test.
 */
object Oct2013CfLineSpec {

  // October 2013: all fields are now double-encoded
  val lines = Lines(
    "2013-10-07 23:35:30    LHR3    828 255.255.255.255   GET d10wr4jwvp55f9.cloudfront.net   /i  200 http://www.psychicbazaar.com/2-tarot-cards/genre/native%2520american/type/all/view/list?utm_source=GoogleSearch&utm_medium=cpc&utm_term=native%2520american%2520tarot%2520deck&utm_content=39254295088&utm_campaign=uk-tarot--native-american&gclid=CI6thtbxhboCFTMctAod0FcAdQ  Mozilla/5.0%2520(compatible;%2520MSIE%25209.0;%2520Windows%2520NT%25206.0;%2520Trident/5.0) e=pp&page=Tarot%2520cards%2520-%2520Native%2520american%2520-%2520Psychic%2520Bazaar&pp_mix=0&pp_max=0&pp_miy=0&pp_may=0&dtm=1381188927571&tid=734991&vp=784x532&ds=1063x1726&vid=1&duid=81aa96d6d6ee6ad4&p=web&tv=js-0.12.0&fp=1202972880&aid=pbzsite&lang=en-gb&cs=utf-8&tz=Europe%252FLondon&refr=http%253A%252F%252Fwww.google.com%252Fuds%252Fafs%253Fq%253Dnative%252520american%252520tarot%252520deck%252520religion%252520and%252520spirituality%252520card%252520corn%252520dance%2525203%2526client%253Dmonstermarketplace-infosites-search%2526channel%253Doutboundteleservices%2526hl%253Den%2526adtest%253Dfalse%2526oe%253Dutf8%2526ie%253Dutf8%2526r%253Dm%2526adpage%253D1%2526fexp%253D21404%25252C7000108%2526jsei%253D4%2526format%253Dn3%25257Cn3%2526ad%253Dn6%2526nocache%253D8231381188870735%2526num%253D0%2526output%253Duds_ads_only%2526v%253D3%2526u_his%253D2%2526u_tz%253D60%2526dt%253D1381188870736%2526u_w%253D1024%2526u_h%253D768%2526biw%253D784%2526bih%253D515%2526psw%253D784%2526psh%253D269%2526frm%253D0%2526ui%253Duv3atlt20ld20lv20ff1st14sd12sv12sa10af3srslipva-wi562-wi562%2526rurl%253Dhttp%25253A%25252F%25252Fwww.vivasearch.com%25252Fsearch%25252F%25253Fq%25253Dnative%25252Bamerican%25252Btarot%25252Bdeck%25252Breligion%25252Band%25252Bspirituality%25252Bcard%25252Bcorn%25252Bdance%25252B3%252526t%25253DH476469%252526gc%25253Dw13%252526sid%25253DCNCRousx1br-1GbJoA3wpw%252526utm_source%25253DH%252526utm_medium%25253Dpaid%252526utm_campaign%25253DH476469%2526referer%253Dhttp%25253A%25252F%25252F14468.6103.1.gameshud.com%25252Ffp%25253Fip%25253D81.106.34.172%252526q%25253DNative%25252BAmerican%25252BTarot%25252BDeck%25252B%25252528Religion%25252Band%25252BSpirituality%25252529%25252B%2525255BCards%2525255D%25252Bcorn%25252Bdance%25252B3%252526ua%25253DMozilla%2525252F5.0%25252B%25252528compatible%2525253B%25252BMSIE%25252B9.0%2525253B%25252BWindows%25252BNT%25252B6.0%2525253B%25252BTrident%2525252F5.0%25252529%252526ts%25253D1381188845562%252526sig%25253D3f9mz-69KddNRBXDy8jc95VhqkjyWeTKvvhqTWa9tyDVTnCAEJ6B79LSwsgKcBLPtUfE62OQnCJuvbfJXoGdIS92QkObhKYW1G5yhSG7vCdt61Y6z7RcSupxJ2Y4bw3mzYbSBaegl5DlBva7KCE-JtnOCTrRa7e6hNMxUVr_gL1oBeYFqwy8JZx0VuXyaYisBjdRKQeAyHYf5cb3I6d1CmZXTN3J7h7X2bV1Vp2TkAuJRzcfAj-WOJtneQ&f_java=1&res=1024x768&cd=24&cookie=1&url=http%253A%252F%252Fwww.psychicbazaar.com%252F2-tarot-cards%252Fgenre%252Fnative%252520american%252Ftype%252Fall%252Fview%252Flist%253Futm_source%253DGoogleSearch%2526utm_medium%253Dcpc%2526utm_term%253Dnative%252520american%252520tarot%252520deck%2526utm_content%253D39254295088%2526utm_campaign%253Duk-tarot--native-american%2526gclid%253DCI6thtbxhboCFTMctAod0FcAdQ  -   Hit oNtMBkd1kwF3sDxbjn7s-uaTSS7xEELs7o7B7lPosUWuMy3lQLc_QA=="
    )

  val expected = List(
    "pbzsite",
    "web",
    "2013-10-07 23:35:30.000",
    "2013-10-07 23:35:27.571",
    "page_ping",
    null, // No event vendor set
    null, // We can't predict the event_id
    "734991",
    null, // No tracker namespace
    "js-0.12.0",
    "cloudfront",
    EtlVersion,
    null, // No user_id set
    "255.255.255.255",
    "1202972880",
    "81aa96d6d6ee6ad4",
    "1",
    null, // No network_userid set
    null, // No geo-location for this IP address
    null,
    null,
    null,
    null,
    null,
    "http://www.psychicbazaar.com/2-tarot-cards/genre/native%20american/type/all/view/list?utm_source=GoogleSearch&utm_medium=cpc&utm_term=native%20american%20tarot%20deck&utm_content=39254295088&utm_campaign=uk-tarot--native-american&gclid=CI6thtbxhboCFTMctAod0FcAdQ",
    "Tarot cards - Native american - Psychic Bazaar",
    "http://www.google.com/uds/afs?q=native%20american%20tarot%20deck%20religion%20and%20spirituality%20card%20corn%20dance%203&client=monstermarketplace-infosites-search&channel=outboundteleservices&hl=en&adtest=false&oe=utf8&ie=utf8&r=m&adpage=1&fexp=21404%2C7000108&jsei=4&format=n3%7Cn3&ad=n6&nocache=8231381188870735&num=0&output=uds_ads_only&v=3&u_his=2&u_tz=60&dt=1381188870736&u_w=1024&u_h=768&biw=784&bih=515&psw=784&psh=269&frm=0&ui=uv3atlt20ld20lv20ff1st14sd12sv12sa10af3srslipva-wi562-wi562&rurl=http%3A%2F%2Fwww.vivasearch.com%2Fsearch%2F%3Fq%3Dnative%2Bamerican%2Btarot%2Bdeck%2Breligion%2Band%2Bspirituality%2Bcard%2Bcorn%2Bdance%2B3%26t%3DH476469%26gc%3Dw13%26sid%3DCNCRousx1br-1GbJoA3wpw%26utm_source%3DH%26utm_medium%3Dpaid%26utm_campaign%3DH476469&referer=http%3A%2F%2F14468.6103.1.gameshud.com%2Ffp%3Fip%3D81.106.34.172%26q%3DNative%2BAmerican%2BTarot%2BDeck%2B%2528Religion%2Band%2BSpirituality%2529%2B%255BCards%255D%2Bcorn%2Bdance%2B3%26ua%3DMozilla%252F5.0%2B%2528compatible%253B%2BMSIE%2B9.0%253B%2BWindows%2BNT%2B6.0%253B%2BTrident%252F5.0%2529%26ts%3D1381188845562%26sig%3D3f9mz-69KddNRBXDy8jc95VhqkjyWeTKvvhqTWa9tyDVTnCAEJ6B79LSwsgKcBLPtUfE62OQnCJuvbfJXoGdIS92QkObhKYW1G5yhSG7vCdt61Y6z7RcSupxJ2Y4bw3mzYbSBaegl5DlBva7KCE-JtnOCTrRa7e6hNMxUVr_gL1oBeYFqwy8JZx0VuXyaYisBjdRKQeAyHYf5cb3I6d1CmZXTN3J7h7X2bV1Vp2TkAuJRzcfAj-WOJtneQ",
    "http",
    "www.psychicbazaar.com",
    "80",
    "/2-tarot-cards/genre/native%20american/type/all/view/list",
    "utm_source=GoogleSearch&utm_medium=cpc&utm_term=native%20american%20tarot%20deck&utm_content=39254295088&utm_campaign=uk-tarot--native-american&gclid=CI6thtbxhboCFTMctAod0FcAdQ",
    null,
    "http",
    "www.google.com",
    "80",
    "/uds/afs",
    "q=native%20american%20tarot%20deck%20religion%20and%20spirituality%20card%20corn%20dance%203&client=monstermarketplace-infosites-search&channel=outboundteleservices&hl=en&adtest=false&oe=utf8&ie=utf8&r=m&adpage=1&fexp=21404%2C7000108&jsei=4&format=n3%7Cn3&ad=n6&nocache=8231381188870735&num=0&output=uds_ads_only&v=3&u_his=2&u_tz=60&dt=1381188870736&u_w=1024&u_h=768&biw=784&bih=515&psw=784&psh=269&frm=0&ui=uv3atlt20ld20lv20ff1st14sd12sv12sa10af3srslipva-wi562-wi562&rurl=http%3A%2F%2Fwww.vivasearch.com%2Fsearch%2F%3Fq%3Dnative%2Bamerican%2Btarot%2Bdeck%2Breligion%2Band%2Bspirituality%2Bcard%2Bcorn%2Bdance%2B3%26t%3DH476469%26gc%3Dw13%26sid%3DCNCRousx1br-1GbJoA3wpw%26utm_source%3DH%26utm_medium%3Dpaid%26utm_campaign%3DH476469&referer=http%3A%2F%2F14468.6103.1.gameshud.com%2Ffp%3Fip%3D81.106.34.172%26q%3DNative%2BAmerican%2BTarot%2BDeck%2B%2528Religion%2Band%2BSpirituality%2529%2B%255BCards%255D%2Bcorn%2Bdance%2B3%26ua%3DMozilla%252F5.0%2B%2528compatible%253B%2BMSIE%2B9.0%253B%2BWindows%2BNT%2B6.0%253B%2BTrident%252F5.0%2529%26ts%3D1381188845562%26sig%3D3f9mz-69KddNRBXDy8jc95VhqkjyWeTKvvhqTWa9tyDVTnCAEJ6B79LSwsgKcBLPtUfE62OQnCJuvbfJXoGdIS92QkObhKYW1G5yhSG7vCdt61Y6z7RcSupxJ2Y4bw3mzYbSBaegl5DlBva7KCE-JtnOCTrRa7e6hNMxUVr_gL1oBeYFqwy8JZx0VuXyaYisBjdRKQeAyHYf5cb3I6d1CmZXTN3J7h7X2bV1Vp2TkAuJRzcfAj-WOJtneQ",
    null,
    "search", // Search referer
    "Google",
    "native american tarot deck religion and spirituality card corn dance 3",
    "cpc",
    "GoogleSearch",
    "native american tarot deck",
    "39254295088",
    "uk-tarot--native-american",
    null, // No custom contexts
    null, // Structured event fields empty
    null, //
    null, //
    null, //
    null, //
    null, // Unstructured event fields empty
    null, //
    null, // Transaction fields empty
    null, //
    null, //
    null, //
    null, //
    null, //
    null, //
    null, //
    null, // Transaction item fields empty
    null, //
    null, //
    null, //
    null, //
    null, //
    "0",
    "0",
    "0",
    "0",
    "Mozilla/5.0 (compatible; MSIE 9.0; Windows NT 6.0; Trident/5.0)",
    "Internet Explorer",
    "Internet Explorer",
    null,
    "Browser",
    "TRIDENT",
    "en-gb",
    null, // IE cannot report browser features
    null,
    "1", // Java
    null,
    null,
    null,
    null,
    null,
    null,
    "1",
    "24",
    "784",
    "532",
    "Windows",
    "Windows",
    "Microsoft Corporation",
    "Europe/London",
    "Computer",
    "0",
    "1024",
    "768",
    "utf-8",
    "1063",
    "1726"
    )
}

/**
 * Integration test for the EtlJob:
 *
 * Check that all tuples in a page view in the
 * CloudFront format changed in September 2013
 * are successfully extracted.
 *
 * For details:
 * https://forums.aws.amazon.com/thread.jspa?threadID=134017&tstart=0#
 */
<<<<<<< HEAD
class Oct2013CfLineTest extends Specification {
=======
class Oct2013CfLineSpec extends Specification {
>>>>>>> 47051594

  "A job which processes a CloudFront file containing 1 valid page ping" should {
    EtlJobSpec("cloudfront", "0").
      source(MultipleTextLineFiles("inputFolder"), Oct2013CfLineSpec.lines).
      sink[TupleEntry](Tsv("outputFolder")){ buf : Buffer[TupleEntry] =>
        "correctly output 1 page ping" in {
          buf.size must_== 1
          val actual = buf.head
          for (idx <- Oct2013CfLineSpec.expected.indices) {
            actual.getString(idx) must beFieldEqualTo(Oct2013CfLineSpec.expected(idx), withIndex = idx)
          }
        }
      }.
      sink[TupleEntry](Tsv("exceptionsFolder")){ trap =>
        "not trap any exceptions" in {
          trap must beEmpty
        }
      }.
      sink[String](JsonLine("badFolder")){ error =>
        "not write any bad rows" in {
          error must beEmpty
        }
      }.
      run.
      finish
  }
}<|MERGE_RESOLUTION|>--- conflicted
+++ resolved
@@ -158,11 +158,7 @@
  * For details:
  * https://forums.aws.amazon.com/thread.jspa?threadID=134017&tstart=0#
  */
-<<<<<<< HEAD
-class Oct2013CfLineTest extends Specification {
-=======
 class Oct2013CfLineSpec extends Specification {
->>>>>>> 47051594
 
   "A job which processes a CloudFront file containing 1 valid page ping" should {
     EtlJobSpec("cloudfront", "0").
