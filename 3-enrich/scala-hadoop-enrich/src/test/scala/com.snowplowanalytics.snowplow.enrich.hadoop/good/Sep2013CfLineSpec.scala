--- conflicted
+++ resolved
@@ -159,11 +159,7 @@
  * For details:
  * https://forums.aws.amazon.com/thread.jspa?threadID=134017&tstart=0#
  */
-<<<<<<< HEAD
-class Sep2013CfLineTest extends Specification {
-=======
 class Sep2013CfLineSpec extends Specification {
->>>>>>> 47051594
 
   "A job which processes a CloudFront file containing 1 valid page view" should {
     EtlJobSpec("cloudfront", "0").
