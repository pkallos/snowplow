/*
 * Copyright (c) 2012-2014 Snowplow Analytics Ltd. All rights reserved.
 *
 * This program is licensed to you under the Apache License Version 2.0,
 * and you may not use this file except in compliance with the Apache License Version 2.0.
 * You may obtain a copy of the Apache License Version 2.0 at http://www.apache.org/licenses/LICENSE-2.0.
 *
 * Unless required by applicable law or agreed to in writing,
 * software distributed under the Apache License Version 2.0 is distributed on an
 * "AS IS" BASIS, WITHOUT WARRANTIES OR CONDITIONS OF ANY KIND, either express or implied.
 * See the Apache License Version 2.0 for the specific language governing permissions and limitations there under.
 */
package com.snowplowanalytics.snowplow.enrich
package hadoop
package good

// Scala
import scala.collection.mutable.Buffer

// Specs2
import org.specs2.mutable.Specification

// Scalding
import com.twitter.scalding._

// Cascading
import cascading.tuple.TupleEntry

// This project
import JobSpecHelpers._

/**
 * Holds the input and expected data
 * for the test.
 */
object PageViewCfLineSpec {

  val lines = Lines(
    "2012-05-24  00:06:42  LHR5  3402  128.232.0.0  GET d3gs014xn8p70.cloudfront.net  /ice.png  200 http://www.psychicbazaar.com/crystals/335-howlite-tumble-stone.html?view=print#detail Mozilla/5.0%20(iPhone;%20CPU%20iPhone%20OS%205_1_1%20like%20Mac%20OS%20X)%20AppleWebKit/534.46%20(KHTML,%20like%20Gecko)%20Version/5.1%20Mobile/9B206%20Safari/7534.48.3  &e=pv&page=Psychic%20Bazaar%09Shop&dtm=1364219529188&tid=637309&vp=2560x935&ds=2543x1273&vid=41&duid=9795bd0203804cd1&p=web&tv=js-0.11.1&fp=2876815413&aid=pbzsite&lang=en-GB&cs=UTF-8&tz=Europe%2FLondon&refr=http%253A%252F%252Fwww.google.com%252Fsearch%253Fq%253Dgateway%252Boracle%252Bcards%252Bdenise%252Blinn%2526hl%253Den%2526client%253Dsafari&f_pdf=1&f_qt=0&f_realp=0&f_wma=0&f_dir=0&f_fla=1&f_java=1&f_gears=0&f_ag=1&res=2560x1440&cd=32&cookie=1&url=http%3A%2F%2Fwww.psychicbazaar.com%2Fcrystals%2F335-howlite-tumble-stone.html%3Fview%3Dprint%23detail&cv=clj-0.5.0-tom-0.0.4"
    )

  val expected = List(
    "pbzsite",
    "web",
    "2012-05-24 00:06:42.000",
    "2013-03-25 13:52:09.188",
    "page_view",
    null, // No event vendor set
    null, // We can't predict the event_id
    "637309",
    null, // No tracker namespace
    "js-0.11.1",
    "clj-0.5.0-tom-0.0.4",
    EtlVersion,
    null, // No user_id set
    "128.232.0.x",
    "2876815413",
    "9795bd0203804cd1",
    "41",
    null, // No network_userid set
    "GB", // UK geo-location
    "C3",
    "Cambridge",
    null,
    "52.199997",
    "0.11669922",
    "http://www.psychicbazaar.com/crystals/335-howlite-tumble-stone.html?view=print#detail",
    "Psychic Bazaar    Shop",
    "http://www.google.com/search?q=gateway+oracle+cards+denise+linn&hl=en&client=safari",
    "http",
    "www.psychicbazaar.com",
    "80",
    "/crystals/335-howlite-tumble-stone.html",
    "view=print",
    "detail",
    "http",
    "www.google.com",
    "80",
    "/search",
    "q=gateway+oracle+cards+denise+linn&hl=en&client=safari",
    null,
    "search", // Search referer
    "Google",
    "gateway oracle cards denise linn",
    null, // No marketing campaign info
    null, //
    null, //
    null, //
    null, //
    null, // No custom contexts
    null, // Structured event fields empty
    null, //
    null, //
    null, //
    null, //
    null, // Unstructured event fields empty
    null, //
    null, // Transaction fields empty
    null, //
    null, //
    null, //
    null, //
    null, //
    null, //
    null, //
    null, // Transaction item fields empty
    null, //
    null, //
    null, //
    null, //
    null, //
    null, // Page ping fields are empty
    null, //
    null, //
    null, //
    "Mozilla/5.0 (iPhone; CPU iPhone OS 5_1_1 like Mac OS X) AppleWebKit/534.46 (KHTML, like Gecko) Version/5.1 Mobile/9B206 Safari/7534.48.3",
    "Mobile Safari",
    "Safari",
    "5.1",
    "Browser (mobile)",
    "WEBKIT",
    "en-GB",
    "1",
    "1",
    "1",
    "0",
    "0",
    "0",
    "0",
    "0",
    "1",
    "1",
    "32",
    "2560",
    "935",
    "Mac OS",
    "Mac OS",
    "Apple Inc.",
    "Europe/London",
    "Computer",
    "0",
    "2560",
    "1440",
    "UTF-8",
    "2543",
    "1273"
    )
}

/**
 * Integration test for the EtlJob:
 *
 * Check that all tuples in a raw page view event
 * (CloudFront format) are successfully extracted.
 */
<<<<<<< HEAD
class PageViewCfLineTest extends Specification {
=======
class PageViewCfLineSpec extends Specification {
>>>>>>> 47051594

  "A job which processes a CloudFront file containing 1 valid page view event" should {
    EtlJobSpec("cloudfront", "1"). // Anonymize 1 IP address quartet
      source(MultipleTextLineFiles("inputFolder"), PageViewCfLineSpec.lines).
      sink[TupleEntry](Tsv("outputFolder")){ buf : Buffer[TupleEntry] =>
        "correctly output 1 page view" in {
          buf.size must_== 1
          val actual = buf.head
          for (idx <- PageViewCfLineSpec.expected.indices) {
            actual.getString(idx) must beFieldEqualTo(PageViewCfLineSpec.expected(idx), withIndex = idx)
          }
        }
      }.
      sink[TupleEntry](Tsv("exceptionsFolder")){ trap =>
        "not trap any exceptions" in {
          trap must beEmpty
        }
      }.
      sink[String](JsonLine("badFolder")){ error =>
        "not write any bad rows" in {
          error must beEmpty
        }
      }.
      run.
      finish
  }
}<|MERGE_RESOLUTION|>--- conflicted
+++ resolved
@@ -153,11 +153,7 @@
  * Check that all tuples in a raw page view event
  * (CloudFront format) are successfully extracted.
  */
-<<<<<<< HEAD
-class PageViewCfLineTest extends Specification {
-=======
 class PageViewCfLineSpec extends Specification {
->>>>>>> 47051594
 
   "A job which processes a CloudFront file containing 1 valid page view event" should {
     EtlJobSpec("cloudfront", "1"). // Anonymize 1 IP address quartet
